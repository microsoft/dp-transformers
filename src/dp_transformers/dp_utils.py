# Copyright (c) Microsoft Corporation.
# Licensed under the MIT License.

import pandas as pd
import torch
import opacus
from datasets import Dataset
from opacus.utils.batch_memory_manager import wrap_data_loader
from torch.utils.data import DataLoader
from transformers import (
    Trainer, TrainerCallback, TrainerState, TrainerControl, logging, DataCollator, training_args, modeling_utils
)
from contextlib import contextmanager
<<<<<<< HEAD
from typing import Callable, List, Optional, Union, Dict, Sequence
=======
from typing import Any, Callable, List, Optional, Union, Dict, Sequence
from accelerate.optimizer import AcceleratedOptimizer
>>>>>>> 8338e56e

from dp_transformers import arguments
from dp_transformers.data import AuthorIndexedDataset
from dp_transformers.data_collators import DataCollatorWithEmptyWrapper, DataCollatorForPrivateCausalLanguageModeling

logger = logging.get_logger(__name__)


class DPCallback(TrainerCallback):
    """
    This class registers all the necessary callbacks to make transformers.Trainer compatible with opacus.
    """
    def __init__(
        self,
        compute_epsilon: Callable[[], float],
        max_epsilon: float = float('inf')
    ) -> None:
        self.compute_epsilon = compute_epsilon
        self.max_epsilon = max_epsilon

    def on_substep_end(self, args: training_args.TrainingArguments, state: TrainerState, control: TrainerControl, optimizer=None, **kwargs):
<<<<<<< HEAD
        raise RuntimeError("Shouldn't be called for DP. Set --gradient_accumulation_steps to 1.")
=======
        if optimizer is None:
            raise RuntimeError("Impossible to access optimizer from inside callback")
        if isinstance(optimizer, AcceleratedOptimizer):
            dp_optimizer = optimizer.optimizer
        else:
            dp_optimizer = optimizer
        dp_optimizer.signal_skip_step(do_skip=True)
        dp_optimizer.step()
        dp_optimizer.zero_grad()

        self.on_substep_end_was_called = True
>>>>>>> 8338e56e

    def on_step_end(self, args: training_args.TrainingArguments, state: TrainerState, control: TrainerControl, optimizer=None, **kwargs):
        optimizer.zero_grad()  # Opacus is bothered that HF does not call .zero_grad() on the optimizer

    def on_save(self, args: training_args.TrainingArguments, state: TrainerState, control: TrainerControl, **kwargs):
        return self._check_max_epsilon_exceeded(control)

    def on_evaluate(self, args: training_args.TrainingArguments, state: TrainerState, control: TrainerControl, **kwargs):
        return self._check_max_epsilon_exceeded(control)

    def _check_max_epsilon_exceeded(self, control: TrainerControl) -> TrainerControl:
        if self.compute_epsilon() > self.max_epsilon:
            logger.error("Max epsilon exceeded. Stopping training...")
            control.should_training_stop = True
        return control



class GradSampleModule(opacus.GradSampleModule):
    """
    Little wrapper to provide `no_sync` context which is assumed by Huggingface trainer.
    We don't need to do anything in addition here
    """
    @contextmanager
    def no_sync(self):
        yield


def create_author_mapping(dataset: Dataset, author: str) -> Sequence[Sequence[int]]:
    """
    Creates a mapping from authors to samples in a dataset.
    """
    with dataset.formatted_as(type="pandas"):
        authors = pd.DataFrame(data={"author": dataset[author]})
        author_mapping = [g.index.values for _, g in authors.groupby("author")]
    return author_mapping


class OpacusDPTrainer(Trainer):
    """
    Wrapper to modify Huggingface Trainer to:
        (i) remove "loss = loss / self.args.gradient_accumulation_steps" operation in training_step
        as this is already handled by Opacus package.
        (ii) enable author-level DP training by modifing the sampler and the dataloader. In the case
        of sample-level DP, each sample can be represented by a unique author.
        (iii) wrap the optimizer with Opacus' DPOptimizer/DistributedDPOptimizer
    """
    def __init__(
        self,
        model: Union[modeling_utils.PreTrainedModel, torch.nn.modules.module.Module] = None,
        args: arguments.TrainingArguments = None,
        data_collator: Optional[DataCollator] = None,
        train_dataset: Optional[torch.utils.data.dataset.Dataset] = None,
        callbacks: Optional[List[TrainerCallback]] = None,
        privacy_args: arguments.PrivacyArguments = None,
        author_mapping: Optional[Sequence[Sequence[int]]] = None,
        **kwargs: Dict
    ) -> None:

        self.train_args = args
        self.privacy_args = privacy_args

        # Sample-level DP is equivalent to mapping each sample to a unique author. 
        if author_mapping is None:
            author_mapping = [[i] for i in range(len(train_dataset))]
        self.author_mapping = author_mapping

        if not isinstance(train_dataset, AuthorIndexedDataset):
            train_dataset = AuthorIndexedDataset(
                dataset=train_dataset,
                author_index=author_mapping,
                rng=torch.Generator().manual_seed(args.seed)
            )

        if not self.privacy_args.disable_dp:
            if self.train_args.gradient_accumulation_steps > 1:
                raise NotImplementedError(
                    "DP currently doesn't support gradient accumulation via the Huggingface trainer. "
                    "Use --max_physical_per_device_train_batch_size which will automatically limit "
                    "the number of samples simulatenously processed."
                )
            callbacks = callbacks or []
            callbacks.append(DPCallback(compute_epsilon=self.compute_epsilon))

            # Wrap model in DDP and GradSampleModule
            if args.parallel_mode == training_args.ParallelMode.DISTRIBUTED:
                logger.info(f"Wrapping the model with DPDDP in distributed training.")
                model = opacus.distributed.DifferentiallyPrivateDistributedDataParallel(model)

            self.privacy_engine = opacus.PrivacyEngine(secure_mode=self.privacy_args.secure_mode)

        super().__init__(model=model, args=args, data_collator=data_collator, train_dataset=train_dataset, callbacks=callbacks,
                         **kwargs)

        if not self.privacy_args.disable_dp:
            super().create_optimizer()
            self.non_dp_optimizer = self.optimizer

            if self.privacy_args.noise_multiplier is None:
                self.dp_model, self.dp_optimizer, self.dp_train_dataloader = self.privacy_engine.make_private_with_epsilon(
                    module=model,
                    data_loader=super().get_train_dataloader(),
                    optimizer=self.non_dp_optimizer,
                    max_grad_norm=self.privacy_args.per_sample_max_grad_norm,
                    target_epsilon=self.privacy_args.target_epsilon,
                    target_delta=self.privacy_args.target_delta,
                    epochs=self.train_args.num_train_epochs,
                    poisson_sampling=self.privacy_args.poisson_sampling,
                )
            else:
                self.dp_model, self.dp_optimizer, self.dp_train_dataloader = self.privacy_engine.make_private(
                    module=model,
                    data_loader=super().get_train_dataloader(),
                    optimizer=self.non_dp_optimizer,
                    max_grad_norm=self.privacy_args.per_sample_max_grad_norm,
                    noise_multiplier=self.privacy_args.noise_multiplier,
                    poisson_sampling=self.privacy_args.poisson_sampling,
                )
            self.model = self.dp_model
            self.optimizer = self.dp_optimizer

            self.dp_train_dataloader = wrap_data_loader(
                data_loader=self.dp_train_dataloader, 
                max_batch_size=self.privacy_args.max_physical_per_device_train_batch_size,
                optimizer=self.dp_optimizer
 
            )
            if data_collator is not None:
                self.dp_train_dataloader.collate_fn = DataCollatorWithEmptyWrapper.from_batch(
                    original_collator=data_collator,
                    batch=next(iter(super().get_train_dataloader()))
                )
        else:
            self.dp_model = None
            self.dp_optimizer = None
            self.dp_train_dataloader = None

<<<<<<< HEAD
    def compute_epsilon(self) -> float:
        if self.privacy_args.disable_dp:
            return float('inf')
        else:
            return self.privacy_engine.get_epsilon(self.privacy_args.target_delta)

    def create_optimizer(self):
        if self.privacy_args.disable_dp:
            super().create_optimizer()
=======
        with self.compute_loss_context_manager():
            loss = self.compute_loss(model, inputs)

        if self.args.n_gpu > 1:
            loss = loss.mean()  # mean() to average on multi-gpu parallel training

        # Compared to the original HF implementation, we have to remove the loss scaling by the number of gradient
        # accumulation steps since opacus scales the gradients accordingly. However, we still need to scale the loss
        # that is returned in order for the logging to work correctly. Hence we scale the loss after the call to 
        # loss.backward()

        if self.use_apex:
            raise NotImplementedError("DP currently doesn't support this")
>>>>>>> 8338e56e
        else:
            self.optimizer = self.dp_optimizer

    def get_train_dataloader(self) -> DataLoader:
        if self.privacy_args.disable_dp:
            return super().get_train_dataloader()
        else:
            return self.dp_train_dataloader
 <|MERGE_RESOLUTION|>--- conflicted
+++ resolved
@@ -1,226 +1,191 @@
-# Copyright (c) Microsoft Corporation.
-# Licensed under the MIT License.
-
-import pandas as pd
-import torch
-import opacus
-from datasets import Dataset
-from opacus.utils.batch_memory_manager import wrap_data_loader
-from torch.utils.data import DataLoader
-from transformers import (
-    Trainer, TrainerCallback, TrainerState, TrainerControl, logging, DataCollator, training_args, modeling_utils
-)
-from contextlib import contextmanager
-<<<<<<< HEAD
-from typing import Callable, List, Optional, Union, Dict, Sequence
-=======
-from typing import Any, Callable, List, Optional, Union, Dict, Sequence
-from accelerate.optimizer import AcceleratedOptimizer
->>>>>>> 8338e56e
-
-from dp_transformers import arguments
-from dp_transformers.data import AuthorIndexedDataset
-from dp_transformers.data_collators import DataCollatorWithEmptyWrapper, DataCollatorForPrivateCausalLanguageModeling
-
-logger = logging.get_logger(__name__)
-
-
-class DPCallback(TrainerCallback):
-    """
-    This class registers all the necessary callbacks to make transformers.Trainer compatible with opacus.
-    """
-    def __init__(
-        self,
-        compute_epsilon: Callable[[], float],
-        max_epsilon: float = float('inf')
-    ) -> None:
-        self.compute_epsilon = compute_epsilon
-        self.max_epsilon = max_epsilon
-
-    def on_substep_end(self, args: training_args.TrainingArguments, state: TrainerState, control: TrainerControl, optimizer=None, **kwargs):
-<<<<<<< HEAD
-        raise RuntimeError("Shouldn't be called for DP. Set --gradient_accumulation_steps to 1.")
-=======
-        if optimizer is None:
-            raise RuntimeError("Impossible to access optimizer from inside callback")
-        if isinstance(optimizer, AcceleratedOptimizer):
-            dp_optimizer = optimizer.optimizer
-        else:
-            dp_optimizer = optimizer
-        dp_optimizer.signal_skip_step(do_skip=True)
-        dp_optimizer.step()
-        dp_optimizer.zero_grad()
-
-        self.on_substep_end_was_called = True
->>>>>>> 8338e56e
-
-    def on_step_end(self, args: training_args.TrainingArguments, state: TrainerState, control: TrainerControl, optimizer=None, **kwargs):
-        optimizer.zero_grad()  # Opacus is bothered that HF does not call .zero_grad() on the optimizer
-
-    def on_save(self, args: training_args.TrainingArguments, state: TrainerState, control: TrainerControl, **kwargs):
-        return self._check_max_epsilon_exceeded(control)
-
-    def on_evaluate(self, args: training_args.TrainingArguments, state: TrainerState, control: TrainerControl, **kwargs):
-        return self._check_max_epsilon_exceeded(control)
-
-    def _check_max_epsilon_exceeded(self, control: TrainerControl) -> TrainerControl:
-        if self.compute_epsilon() > self.max_epsilon:
-            logger.error("Max epsilon exceeded. Stopping training...")
-            control.should_training_stop = True
-        return control
-
-
-
-class GradSampleModule(opacus.GradSampleModule):
-    """
-    Little wrapper to provide `no_sync` context which is assumed by Huggingface trainer.
-    We don't need to do anything in addition here
-    """
-    @contextmanager
-    def no_sync(self):
-        yield
-
-
-def create_author_mapping(dataset: Dataset, author: str) -> Sequence[Sequence[int]]:
-    """
-    Creates a mapping from authors to samples in a dataset.
-    """
-    with dataset.formatted_as(type="pandas"):
-        authors = pd.DataFrame(data={"author": dataset[author]})
-        author_mapping = [g.index.values for _, g in authors.groupby("author")]
-    return author_mapping
-
-
-class OpacusDPTrainer(Trainer):
-    """
-    Wrapper to modify Huggingface Trainer to:
-        (i) remove "loss = loss / self.args.gradient_accumulation_steps" operation in training_step
-        as this is already handled by Opacus package.
-        (ii) enable author-level DP training by modifing the sampler and the dataloader. In the case
-        of sample-level DP, each sample can be represented by a unique author.
-        (iii) wrap the optimizer with Opacus' DPOptimizer/DistributedDPOptimizer
-    """
-    def __init__(
-        self,
-        model: Union[modeling_utils.PreTrainedModel, torch.nn.modules.module.Module] = None,
-        args: arguments.TrainingArguments = None,
-        data_collator: Optional[DataCollator] = None,
-        train_dataset: Optional[torch.utils.data.dataset.Dataset] = None,
-        callbacks: Optional[List[TrainerCallback]] = None,
-        privacy_args: arguments.PrivacyArguments = None,
-        author_mapping: Optional[Sequence[Sequence[int]]] = None,
-        **kwargs: Dict
-    ) -> None:
-
-        self.train_args = args
-        self.privacy_args = privacy_args
-
-        # Sample-level DP is equivalent to mapping each sample to a unique author. 
-        if author_mapping is None:
-            author_mapping = [[i] for i in range(len(train_dataset))]
-        self.author_mapping = author_mapping
-
-        if not isinstance(train_dataset, AuthorIndexedDataset):
-            train_dataset = AuthorIndexedDataset(
-                dataset=train_dataset,
-                author_index=author_mapping,
-                rng=torch.Generator().manual_seed(args.seed)
-            )
-
-        if not self.privacy_args.disable_dp:
-            if self.train_args.gradient_accumulation_steps > 1:
-                raise NotImplementedError(
-                    "DP currently doesn't support gradient accumulation via the Huggingface trainer. "
-                    "Use --max_physical_per_device_train_batch_size which will automatically limit "
-                    "the number of samples simulatenously processed."
-                )
-            callbacks = callbacks or []
-            callbacks.append(DPCallback(compute_epsilon=self.compute_epsilon))
-
-            # Wrap model in DDP and GradSampleModule
-            if args.parallel_mode == training_args.ParallelMode.DISTRIBUTED:
-                logger.info(f"Wrapping the model with DPDDP in distributed training.")
-                model = opacus.distributed.DifferentiallyPrivateDistributedDataParallel(model)
-
-            self.privacy_engine = opacus.PrivacyEngine(secure_mode=self.privacy_args.secure_mode)
-
-        super().__init__(model=model, args=args, data_collator=data_collator, train_dataset=train_dataset, callbacks=callbacks,
-                         **kwargs)
-
-        if not self.privacy_args.disable_dp:
-            super().create_optimizer()
-            self.non_dp_optimizer = self.optimizer
-
-            if self.privacy_args.noise_multiplier is None:
-                self.dp_model, self.dp_optimizer, self.dp_train_dataloader = self.privacy_engine.make_private_with_epsilon(
-                    module=model,
-                    data_loader=super().get_train_dataloader(),
-                    optimizer=self.non_dp_optimizer,
-                    max_grad_norm=self.privacy_args.per_sample_max_grad_norm,
-                    target_epsilon=self.privacy_args.target_epsilon,
-                    target_delta=self.privacy_args.target_delta,
-                    epochs=self.train_args.num_train_epochs,
-                    poisson_sampling=self.privacy_args.poisson_sampling,
-                )
-            else:
-                self.dp_model, self.dp_optimizer, self.dp_train_dataloader = self.privacy_engine.make_private(
-                    module=model,
-                    data_loader=super().get_train_dataloader(),
-                    optimizer=self.non_dp_optimizer,
-                    max_grad_norm=self.privacy_args.per_sample_max_grad_norm,
-                    noise_multiplier=self.privacy_args.noise_multiplier,
-                    poisson_sampling=self.privacy_args.poisson_sampling,
-                )
-            self.model = self.dp_model
-            self.optimizer = self.dp_optimizer
-
-            self.dp_train_dataloader = wrap_data_loader(
-                data_loader=self.dp_train_dataloader, 
-                max_batch_size=self.privacy_args.max_physical_per_device_train_batch_size,
-                optimizer=self.dp_optimizer
- 
-            )
-            if data_collator is not None:
-                self.dp_train_dataloader.collate_fn = DataCollatorWithEmptyWrapper.from_batch(
-                    original_collator=data_collator,
-                    batch=next(iter(super().get_train_dataloader()))
-                )
-        else:
-            self.dp_model = None
-            self.dp_optimizer = None
-            self.dp_train_dataloader = None
-
-<<<<<<< HEAD
-    def compute_epsilon(self) -> float:
-        if self.privacy_args.disable_dp:
-            return float('inf')
-        else:
-            return self.privacy_engine.get_epsilon(self.privacy_args.target_delta)
-
-    def create_optimizer(self):
-        if self.privacy_args.disable_dp:
-            super().create_optimizer()
-=======
-        with self.compute_loss_context_manager():
-            loss = self.compute_loss(model, inputs)
-
-        if self.args.n_gpu > 1:
-            loss = loss.mean()  # mean() to average on multi-gpu parallel training
-
-        # Compared to the original HF implementation, we have to remove the loss scaling by the number of gradient
-        # accumulation steps since opacus scales the gradients accordingly. However, we still need to scale the loss
-        # that is returned in order for the logging to work correctly. Hence we scale the loss after the call to 
-        # loss.backward()
-
-        if self.use_apex:
-            raise NotImplementedError("DP currently doesn't support this")
->>>>>>> 8338e56e
-        else:
-            self.optimizer = self.dp_optimizer
-
-    def get_train_dataloader(self) -> DataLoader:
-        if self.privacy_args.disable_dp:
-            return super().get_train_dataloader()
-        else:
-            return self.dp_train_dataloader
+# Copyright (c) Microsoft Corporation.
+# Licensed under the MIT License.
+
+import pandas as pd
+import torch
+import opacus
+from datasets import Dataset
+from opacus.utils.batch_memory_manager import wrap_data_loader
+from torch.utils.data import DataLoader
+from transformers import (
+    Trainer, TrainerCallback, TrainerState, TrainerControl, logging, DataCollator, training_args, modeling_utils
+)
+from contextlib import contextmanager
+from typing import Any, Callable, List, Optional, Union, Dict, Sequence
+
+from dp_transformers import arguments
+from dp_transformers.data import AuthorIndexedDataset
+from dp_transformers.data_collators import DataCollatorWithEmptyWrapper, DataCollatorForPrivateCausalLanguageModeling
+
+logger = logging.get_logger(__name__)
+
+
+class DPCallback(TrainerCallback):
+    """
+    This class registers all the necessary callbacks to make transformers.Trainer compatible with opacus.
+    """
+    def __init__(
+        self,
+        compute_epsilon: Callable[[], float],
+        max_epsilon: float = float('inf')
+    ) -> None:
+        self.compute_epsilon = compute_epsilon
+        self.max_epsilon = max_epsilon
+
+    def on_substep_end(self, args: training_args.TrainingArguments, state: TrainerState, control: TrainerControl, optimizer=None, **kwargs):
+        raise RuntimeError("Shouldn't be called for DP. Set --gradient_accumulation_steps to 1.")
+
+    def on_step_end(self, args: training_args.TrainingArguments, state: TrainerState, control: TrainerControl, optimizer=None, **kwargs):
+        optimizer.zero_grad()  # Opacus is bothered that HF does not call .zero_grad() on the optimizer
+
+    def on_save(self, args: training_args.TrainingArguments, state: TrainerState, control: TrainerControl, **kwargs):
+        return self._check_max_epsilon_exceeded(control)
+
+    def on_evaluate(self, args: training_args.TrainingArguments, state: TrainerState, control: TrainerControl, **kwargs):
+        return self._check_max_epsilon_exceeded(control)
+
+    def _check_max_epsilon_exceeded(self, control: TrainerControl) -> TrainerControl:
+        if self.compute_epsilon() > self.max_epsilon:
+            logger.error("Max epsilon exceeded. Stopping training...")
+            control.should_training_stop = True
+        return control
+
+
+
+class GradSampleModule(opacus.GradSampleModule):
+    """
+    Little wrapper to provide `no_sync` context which is assumed by Huggingface trainer.
+    We don't need to do anything in addition here
+    """
+    @contextmanager
+    def no_sync(self):
+        yield
+
+
+def create_author_mapping(dataset: Dataset, author: str) -> Sequence[Sequence[int]]:
+    """
+    Creates a mapping from authors to samples in a dataset.
+    """
+    with dataset.formatted_as(type="pandas"):
+        authors = pd.DataFrame(data={"author": dataset[author]})
+        author_mapping = [g.index.values for _, g in authors.groupby("author")]
+    return author_mapping
+
+
+class OpacusDPTrainer(Trainer):
+    """
+    Wrapper to modify Huggingface Trainer to:
+        (i) remove "loss = loss / self.args.gradient_accumulation_steps" operation in training_step
+        as this is already handled by Opacus package.
+        (ii) enable author-level DP training by modifing the sampler and the dataloader. In the case
+        of sample-level DP, each sample can be represented by a unique author.
+        (iii) wrap the optimizer with Opacus' DPOptimizer/DistributedDPOptimizer
+    """
+    def __init__(
+        self,
+        model: Union[modeling_utils.PreTrainedModel, torch.nn.modules.module.Module] = None,
+        args: arguments.TrainingArguments = None,
+        data_collator: Optional[DataCollator] = None,
+        train_dataset: Optional[torch.utils.data.dataset.Dataset] = None,
+        callbacks: Optional[List[TrainerCallback]] = None,
+        privacy_args: arguments.PrivacyArguments = None,
+        author_mapping: Optional[Sequence[Sequence[int]]] = None,
+        **kwargs: Dict
+    ) -> None:
+
+        self.train_args = args
+        self.privacy_args = privacy_args
+
+        # Sample-level DP is equivalent to mapping each sample to a unique author. 
+        if author_mapping is None:
+            author_mapping = [[i] for i in range(len(train_dataset))]
+        self.author_mapping = author_mapping
+
+        if not isinstance(train_dataset, AuthorIndexedDataset):
+            train_dataset = AuthorIndexedDataset(
+                dataset=train_dataset,
+                author_index=author_mapping,
+                rng=torch.Generator().manual_seed(args.seed)
+            )
+
+        if not self.privacy_args.disable_dp:
+            if self.train_args.gradient_accumulation_steps > 1:
+                raise NotImplementedError(
+                    "DP currently doesn't support gradient accumulation via the Huggingface trainer. "
+                    "Use --max_physical_per_device_train_batch_size which will automatically limit "
+                    "the number of samples simulatenously processed."
+                )
+            callbacks = callbacks or []
+            callbacks.append(DPCallback(compute_epsilon=self.compute_epsilon))
+
+            # Wrap model in DDP and GradSampleModule
+            if args.parallel_mode == training_args.ParallelMode.DISTRIBUTED:
+                logger.info(f"Wrapping the model with DPDDP in distributed training.")
+                model = opacus.distributed.DifferentiallyPrivateDistributedDataParallel(model)
+
+            self.privacy_engine = opacus.PrivacyEngine(secure_mode=self.privacy_args.secure_mode)
+
+        super().__init__(model=model, args=args, data_collator=data_collator, train_dataset=train_dataset, callbacks=callbacks,
+                         **kwargs)
+
+        if not self.privacy_args.disable_dp:
+            super().create_optimizer()
+            self.non_dp_optimizer = self.optimizer
+
+            if self.privacy_args.noise_multiplier is None:
+                self.dp_model, self.dp_optimizer, self.dp_train_dataloader = self.privacy_engine.make_private_with_epsilon(
+                    module=model,
+                    data_loader=super().get_train_dataloader(),
+                    optimizer=self.non_dp_optimizer,
+                    max_grad_norm=self.privacy_args.per_sample_max_grad_norm,
+                    target_epsilon=self.privacy_args.target_epsilon,
+                    target_delta=self.privacy_args.target_delta,
+                    epochs=self.train_args.num_train_epochs,
+                    poisson_sampling=self.privacy_args.poisson_sampling,
+                )
+            else:
+                self.dp_model, self.dp_optimizer, self.dp_train_dataloader = self.privacy_engine.make_private(
+                    module=model,
+                    data_loader=super().get_train_dataloader(),
+                    optimizer=self.non_dp_optimizer,
+                    max_grad_norm=self.privacy_args.per_sample_max_grad_norm,
+                    noise_multiplier=self.privacy_args.noise_multiplier,
+                    poisson_sampling=self.privacy_args.poisson_sampling,
+                )
+            self.model = self.dp_model
+            self.optimizer = self.dp_optimizer
+
+            self.dp_train_dataloader = wrap_data_loader(
+                data_loader=self.dp_train_dataloader, 
+                max_batch_size=self.privacy_args.max_physical_per_device_train_batch_size,
+                optimizer=self.dp_optimizer
+ 
+            )
+            if data_collator is not None:
+                self.dp_train_dataloader.collate_fn = DataCollatorWithEmptyWrapper.from_batch(
+                    original_collator=data_collator,
+                    batch=next(iter(super().get_train_dataloader()))
+                )
+        else:
+            self.dp_model = None
+            self.dp_optimizer = None
+            self.dp_train_dataloader = None
+
+    def compute_epsilon(self) -> float:
+        if self.privacy_args.disable_dp:
+            return float('inf')
+        else:
+            return self.privacy_engine.get_epsilon(self.privacy_args.target_delta)
+
+    def create_optimizer(self):
+        if self.privacy_args.disable_dp:
+            super().create_optimizer()
+        else:
+            self.optimizer = self.dp_optimizer
+
+    def get_train_dataloader(self) -> DataLoader:
+        if self.privacy_args.disable_dp:
+            return super().get_train_dataloader()
+        else:
+            return self.dp_train_dataloader
  