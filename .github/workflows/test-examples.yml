name: Test examples

on:
  workflow_dispatch

jobs:
  submit:
    runs-on: ubuntu-latest

    steps:
    - uses: actions/checkout@v3
    - name: Set up Python 3.9
      uses: actions/setup-python@v3
      with:
        python-version: 3.9
    - name: Install dependencies
      run: |
        python -m pip install --upgrade pip
        python -m pip install azure-cli
        az extension add -n ml
        python -m pip install pytest pytest-xdist azureml-core
    - name: Set up Azure ML CLI
      run: |
        az login --service-principal -u "${{ secrets.AZ_CLIENT_ID }}" -p "${{ secrets.AZ_CLIENT_SECRET }}" --tenant "${{ secrets.AZ_TENANT_ID }}"
        az account set --subscription "${{ secrets.AZ_SUBSCRIPTION_ID }}"
        az configure --defaults group=${{ secrets.AZ_RESOURCE_GROUP }} workspace=${{ secrets.AZ_WORKSPACE_NAME }}
    - name: Run examples with pytest
      run: |
<<<<<<< HEAD
        pytest -n 16 examples -v --junitxml=junit/test-results.xml
=======
        pytest -n 16 -s examples -v --junitxml=junit/test-results.xml
>>>>>>> f9fae445
<|MERGE_RESOLUTION|>--- conflicted
+++ resolved
@@ -26,8 +26,4 @@
         az configure --defaults group=${{ secrets.AZ_RESOURCE_GROUP }} workspace=${{ secrets.AZ_WORKSPACE_NAME }}
     - name: Run examples with pytest
       run: |
-<<<<<<< HEAD
-        pytest -n 16 examples -v --junitxml=junit/test-results.xml
-=======
-        pytest -n 16 -s examples -v --junitxml=junit/test-results.xml
->>>>>>> f9fae445
+        pytest -n 16 -s examples -v --junitxml=junit/test-results.xml