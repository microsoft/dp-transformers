--- conflicted
+++ resolved
@@ -1,190 +1,184 @@
-# Copyright (c) Microsoft Corporation.
-# Licensed under the MIT License.
-
-'''Train GPT2 model series with DP (w/ parameter-efficient approach LoRA when lora_dim > 0)'''
-
-import datasets
-import dp_transformers
-import transformers
-import opacus
-import sys
-import logging
-import prv_accountant
-from transformers.training_args import ParallelMode
-
-from dataclasses import dataclass, field
-from transformers.training_args import ParallelMode
-from dp_transformers.layers.dp_merged_linear import mark_only_lora_as_trainable
-from dp_transformers.module_modification import convert_gpt2_attention_to_lora
-
-
-logger = logging.getLogger(__name__)
-
-
-@dataclass
-class ModelArguments:
-    model_name: str = field(default="gpt2", metadata={
-        "help": "Model name in HuggingFace, e.g. 'gpt2'"
-    })
-
-    lora_dim: int = field(default=0, metadata={
-        "help": "LoRA dimension; 0 means LoRA is disabled"
-    })
-
-    sequence_len: int = field(default=128, metadata={
-        "help": "Model sequence length"
-    })
-
-    lora_dropout: float = field(default=0.0, metadata={
-        "help": "Dropout probability for LoRA layers"
-    })
-
-    lora_alpha: int = field(default=32, metadata={
-        "help": "LoRA attention alpha"
-    })
-
-
-@dataclass
-class Arguments:
-    train: dp_transformers.TrainingArguments
-    privacy: dp_transformers.PrivacyArguments
-    model: ModelArguments
-
-
-def main(args: Arguments):
-    transformers.set_seed(args.train.seed)
-
-    # Setup logging
-    logging.basicConfig(
-        format="%(asctime)s - %(levelname)s - %(name)s - %(message)s",
-        datefmt="%m/%d/%Y %H:%M:%S",
-        handlers=[logging.StreamHandler(sys.stdout)],
-    )
-
-    log_level = train_args.get_process_log_level()
-    logger.setLevel(log_level)
-    datasets.utils.logging.set_verbosity(log_level)
-    transformers.utils.logging.set_verbosity(log_level)
-    transformers.utils.logging.enable_default_handler()
-    transformers.utils.logging.enable_explicit_format()
-
-    # Log on each process the small summary:
-    logger.warning(
-        f"Process rank: {train_args.local_rank}, device: {train_args.device}, n_gpu: {train_args.n_gpu}, "
-        f"distributed training: {bool(train_args.local_rank != -1)}, 16-bits training: {train_args.fp16}"
-    )
-    logger.info(f"Training/evaluation parameters {train_args}")
-    logger.info(f"Privacy parameters {privacy_args}")
-
-    # Load model
-    model = transformers.AutoModelForCausalLM.from_pretrained(args.model.model_name)
-    model = model.to(train_args.device)
-
-    # Load data
-    dataset = datasets.load_dataset('reddit', split="train[:500000]").train_test_split(0.02, seed=args.train.seed)
-
-    # Load tokenizer
-    tokenizer = transformers.AutoTokenizer.from_pretrained(args.model.model_name)
-    tokenizer.pad_token = -100 # Set a dummy pad token we don't use it anyway
-
-    # Tokenize data
-    with train_args.main_process_first(desc="tokenizing dataset"):
-        dataset = dataset.map(
-            lambda batch: tokenizer(batch['content'], padding="max_length", truncation=True, max_length=args.model.sequence_len),
-            batched=True, num_proc=8, desc="tokenizing dataset", remove_columns=dataset.column_names['train']
-        )
-
-    if args.model.lora_dim > 0:
-        model = convert_gpt2_attention_to_lora(
-            model, r=args.model.lora_dim, lora_alpha=args.model.lora_alpha, lora_dropout=args.model.lora_dropout,
-            enable_lora=[True, False, True], merge_weights=False
-        )
-        mark_only_lora_as_trainable(model)
-
-    if train_args.local_rank == 0:
-        logger.info(f"Total number of parameters of the model: {model.num_parameters(only_trainable=False)}")
-        logger.info(f"Fine-tuned number of parameters of the model: {model.num_parameters(only_trainable=True)}")
-
-    model = model.cuda()
-    model.train()
-
-    if args.model.lora_dim > 0:
-        dp_transformers.register_grad_sampler_gpt2_lora()
-    else:
-        dp_transformers.register_grad_sampler_gpt2()
-
-<<<<<<< HEAD
-=======
-    if train_args.parallel_mode == ParallelMode.DISTRIBUTED:
-        logger.info(f"Wrapping the model with DPDDP in distributed training.")
-        model = dp_transformers.dp_utils.DifferentiallyPrivateDistributedDataParallel(model)
-
->>>>>>> d2c068ef
-    sampling_probability = train_args.per_device_train_batch_size*train_args.world_size*train_args.gradient_accumulation_steps/len(dataset['train'])
-    num_steps = int(train_args.num_train_epochs*(1/sampling_probability+1))
-    if privacy_args.noise_multiplier is None: 
-        noise_multiplier = dp_transformers.dp_utils.find_noise_multiplier(
-            sampling_probability=sampling_probability,
-            num_steps=num_steps,
-            target_delta=1.0/len(dataset['train']),
-            target_epsilon=privacy_args.target_epsilon
-        )
-    else:
-        noise_multiplier = privacy_args.noise_multiplier
-    if train_args.local_rank == 0:
-        logger.info(f"The noise multiplier is set to be: {noise_multiplier}")
-
-    if train_args.parallel_mode == ParallelMode.DISTRIBUTED:
-        model = opacus.distributed.DifferentiallyPrivateDistributedDataParallel(model)
-
-    # Wrap model so that per-sample gradients are computed
-    model = dp_transformers.dp_utils.GradSampleModule(model)
-
-    # Collect all DP-related params for passing to HF trainer
-    privacy_params = {
-        'noise_multiplier': noise_multiplier,
-        'max_grad_norm': privacy_args.per_sample_max_grad_norm,
-        'expected_batch_size': train_args.per_device_train_batch_size * train_args.gradient_accumulation_steps,
-        'target_delta': 1.0 / len(dataset['train']),
-        'sampling_probability': sampling_probability,
-    }
-
-    # A more accurate accountant than the ones provided by Opacus
-    privacy_accountant = prv_accountant.Accountant(
-        noise_multiplier=noise_multiplier,
-        sampling_probability=sampling_probability,
-        delta=privacy_params['target_delta'],
-        eps_error=0.1,
-        max_compositions=num_steps
-    )
-
-    data_collator = dp_transformers.DataCollatorForPrivateCausalLanguageModeling(tokenizer)
-
-    dp_callback = dp_transformers.DPCallback(
-        privacy_params,
-        lambda s: privacy_accountant.compute_epsilon(s)[2]
-    )
-    trainer = dp_transformers.dp_utils.OpacusDPTrainer(
-        args=train_args,
-        privacy_params=privacy_params,
-        model=model,
-        train_dataset=dataset['train'],
-        eval_dataset=dataset['test'],
-        callbacks=[dp_callback],
-        data_collator=data_collator
-    )
-
-    try:
-        trainer.train()
-    finally:
-        eps_prv = privacy_accountant.compute_epsilon(trainer.state.global_step)[2]
-        eps_rdp = dp_callback.accountant.get_epsilon(privacy_params['target_delta'])
-        trainer.log({
-            "final_epsilon_prv": eps_prv,
-            "final_epsilon_rdp": eps_rdp
-        })
-
-if __name__ == "__main__":
-    arg_parser = transformers.HfArgumentParser((dp_transformers.TrainingArguments, dp_transformers.PrivacyArguments, ModelArguments))
-    train_args, privacy_args, model_args = arg_parser.parse_args_into_dataclasses()
-    main(Arguments(train=train_args, privacy=privacy_args, model=model_args))
+# Copyright (c) Microsoft Corporation.
+# Licensed under the MIT License.
+
+'''Train GPT2 model series with DP (w/ parameter-efficient approach LoRA when lora_dim > 0)'''
+
+import datasets
+import dp_transformers
+import transformers
+import opacus
+import sys
+import logging
+import prv_accountant
+from transformers.training_args import ParallelMode
+
+from dataclasses import dataclass, field
+from transformers.training_args import ParallelMode
+from dp_transformers.layers.dp_merged_linear import mark_only_lora_as_trainable
+from dp_transformers.module_modification import convert_gpt2_attention_to_lora
+
+
+logger = logging.getLogger(__name__)
+
+
+@dataclass
+class ModelArguments:
+    model_name: str = field(default="gpt2", metadata={
+        "help": "Model name in HuggingFace, e.g. 'gpt2'"
+    })
+
+    lora_dim: int = field(default=0, metadata={
+        "help": "LoRA dimension; 0 means LoRA is disabled"
+    })
+
+    sequence_len: int = field(default=128, metadata={
+        "help": "Model sequence length"
+    })
+
+    lora_dropout: float = field(default=0.0, metadata={
+        "help": "Dropout probability for LoRA layers"
+    })
+
+    lora_alpha: int = field(default=32, metadata={
+        "help": "LoRA attention alpha"
+    })
+
+
+@dataclass
+class Arguments:
+    train: dp_transformers.TrainingArguments
+    privacy: dp_transformers.PrivacyArguments
+    model: ModelArguments
+
+
+def main(args: Arguments):
+    transformers.set_seed(args.train.seed)
+
+    # Setup logging
+    logging.basicConfig(
+        format="%(asctime)s - %(levelname)s - %(name)s - %(message)s",
+        datefmt="%m/%d/%Y %H:%M:%S",
+        handlers=[logging.StreamHandler(sys.stdout)],
+    )
+
+    log_level = train_args.get_process_log_level()
+    logger.setLevel(log_level)
+    datasets.utils.logging.set_verbosity(log_level)
+    transformers.utils.logging.set_verbosity(log_level)
+    transformers.utils.logging.enable_default_handler()
+    transformers.utils.logging.enable_explicit_format()
+
+    # Log on each process the small summary:
+    logger.warning(
+        f"Process rank: {train_args.local_rank}, device: {train_args.device}, n_gpu: {train_args.n_gpu}, "
+        f"distributed training: {bool(train_args.local_rank != -1)}, 16-bits training: {train_args.fp16}"
+    )
+    logger.info(f"Training/evaluation parameters {train_args}")
+    logger.info(f"Privacy parameters {privacy_args}")
+
+    # Load model
+    model = transformers.AutoModelForCausalLM.from_pretrained(args.model.model_name)
+    model = model.to(train_args.device)
+
+    # Load data
+    dataset = datasets.load_dataset('reddit', split="train[:500000]").train_test_split(0.02, seed=args.train.seed)
+
+    # Load tokenizer
+    tokenizer = transformers.AutoTokenizer.from_pretrained(args.model.model_name)
+    tokenizer.pad_token = -100 # Set a dummy pad token we don't use it anyway
+
+    # Tokenize data
+    with train_args.main_process_first(desc="tokenizing dataset"):
+        dataset = dataset.map(
+            lambda batch: tokenizer(batch['content'], padding="max_length", truncation=True, max_length=args.model.sequence_len),
+            batched=True, num_proc=8, desc="tokenizing dataset", remove_columns=dataset.column_names['train']
+        )
+
+    if args.model.lora_dim > 0:
+        model = convert_gpt2_attention_to_lora(
+            model, r=args.model.lora_dim, lora_alpha=args.model.lora_alpha, lora_dropout=args.model.lora_dropout,
+            enable_lora=[True, False, True], merge_weights=False
+        )
+        mark_only_lora_as_trainable(model)
+
+    if train_args.local_rank == 0:
+        logger.info(f"Total number of parameters of the model: {model.num_parameters(only_trainable=False)}")
+        logger.info(f"Fine-tuned number of parameters of the model: {model.num_parameters(only_trainable=True)}")
+
+    model = model.cuda()
+    model.train()
+
+    if args.model.lora_dim > 0:
+        dp_transformers.register_grad_sampler_gpt2_lora()
+    else:
+        dp_transformers.register_grad_sampler_gpt2()
+
+    if train_args.parallel_mode == ParallelMode.DISTRIBUTED:
+        logger.info(f"Wrapping the model with DPDDP in distributed training.")
+        model = dp_transformers.dp_utils.DifferentiallyPrivateDistributedDataParallel(model)
+
+    sampling_probability = train_args.per_device_train_batch_size*train_args.world_size*train_args.gradient_accumulation_steps/len(dataset['train'])
+    num_steps = int(train_args.num_train_epochs*(1/sampling_probability+1))
+    if privacy_args.noise_multiplier is None: 
+        noise_multiplier = dp_transformers.dp_utils.find_noise_multiplier(
+            sampling_probability=sampling_probability,
+            num_steps=num_steps,
+            target_delta=1.0/len(dataset['train']),
+            target_epsilon=privacy_args.target_epsilon
+        )
+    else:
+        noise_multiplier = privacy_args.noise_multiplier
+    if train_args.local_rank == 0:
+        logger.info(f"The noise multiplier is set to be: {noise_multiplier}")
+
+    # Wrap model so that per-sample gradients are computed
+    model = dp_transformers.dp_utils.GradSampleModule(model)
+
+    # Collect all DP-related params for passing to HF trainer
+    privacy_params = {
+        'noise_multiplier': noise_multiplier,
+        'max_grad_norm': privacy_args.per_sample_max_grad_norm,
+        'expected_batch_size': train_args.per_device_train_batch_size * train_args.gradient_accumulation_steps,
+        'target_delta': 1.0 / len(dataset['train']),
+        'sampling_probability': sampling_probability,
+    }
+
+    # A more accurate accountant than the ones provided by Opacus
+    privacy_accountant = prv_accountant.Accountant(
+        noise_multiplier=noise_multiplier,
+        sampling_probability=sampling_probability,
+        delta=privacy_params['target_delta'],
+        eps_error=0.1,
+        max_compositions=num_steps
+    )
+
+    data_collator = dp_transformers.DataCollatorForPrivateCausalLanguageModeling(tokenizer)
+
+    dp_callback = dp_transformers.DPCallback(
+        privacy_params,
+        lambda s: privacy_accountant.compute_epsilon(s)[2]
+    )
+    trainer = dp_transformers.dp_utils.OpacusDPTrainer(
+        args=train_args,
+        privacy_params=privacy_params,
+        model=model,
+        train_dataset=dataset['train'],
+        eval_dataset=dataset['test'],
+        callbacks=[dp_callback],
+        data_collator=data_collator
+    )
+
+    try:
+        trainer.train()
+    finally:
+        eps_prv = privacy_accountant.compute_epsilon(trainer.state.global_step)[2]
+        eps_rdp = dp_callback.accountant.get_epsilon(privacy_params['target_delta'])
+        trainer.log({
+            "final_epsilon_prv": eps_prv,
+            "final_epsilon_rdp": eps_rdp
+        })
+
+if __name__ == "__main__":
+    arg_parser = transformers.HfArgumentParser((dp_transformers.TrainingArguments, dp_transformers.PrivacyArguments, ModelArguments))
+    train_args, privacy_args, model_args = arg_parser.parse_args_into_dataclasses()
+    main(Arguments(train=train_args, privacy=privacy_args, model=model_args))